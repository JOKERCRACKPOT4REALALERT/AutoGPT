import { type ClassValue, clsx } from "clsx";
import { twMerge } from "tailwind-merge";

import {
  Block,
  BlockUIType,
  Category,
  Graph,
  LibraryAgent,
  SpecialBlockID,
} from "@/lib/autogpt-server-api/types";
import { NodeDimension } from "@/components/Flow";

export function cn(...inputs: ClassValue[]) {
  return twMerge(clsx(inputs));
}

/** Derived from https://stackoverflow.com/a/7616484 */
export function hashString(str: string): number {
  let hash = 0,
    chr: number;
  if (str.length === 0) return hash;
  for (let i = 0; i < str.length; i++) {
    chr = str.charCodeAt(i);
    hash = (hash << 5) - hash + chr;
    hash |= 0; // Convert to 32bit integer
  }
  return hash;
}

/** Derived from https://stackoverflow.com/a/32922084 */
export function deepEquals(x: any, y: any): boolean {
  const ok = (obj: any) => Object.keys(obj).filter((key) => obj[key] !== null),
    tx = typeof x,
    ty = typeof y;

  const res =
    x && y && tx === ty && tx === "object"
      ? ok(x).length === ok(y).length &&
        ok(x).every((key) => deepEquals(x[key], y[key]))
      : x === y;
  return res;
}

/** Get tailwind text color class from type name */
export function getTypeTextColor(type: string | null): string {
  if (type === null) return "text-gray-500";
  return (
    {
      string: "text-green-500",
      number: "text-blue-500",
      integer: "text-blue-500",
      boolean: "text-yellow-500",
      object: "text-purple-500",
      array: "text-indigo-500",
      null: "text-gray-500",
      any: "text-gray-500",
      "": "text-gray-500",
    }[type] || "text-gray-500"
  );
}

/** Get tailwind bg color class from type name */
export function getTypeBgColor(type: string | null): string {
  if (type === null) return "border-gray-500";
  return (
    {
      string: "border-green-500",
      number: "border-blue-500",
      integer: "border-blue-500",
      boolean: "border-yellow-500",
      object: "border-purple-500",
      array: "border-indigo-500",
      null: "border-gray-500",
      any: "border-gray-500",
      "": "border-gray-500",
    }[type] || "border-gray-500"
  );
}

export function getTypeColor(type: string | null): string {
  if (type === null) return "#6b7280";
  return (
    {
      string: "#22c55e",
      number: "#3b82f6",
      integer: "#3b82f6",
      boolean: "#eab308",
      object: "#a855f7",
      array: "#6366f1",
      null: "#6b7280",
      any: "#6b7280",
      "": "#6b7280",
    }[type] || "#6b7280"
  );
}

export function beautifyString(name: string): string {
  // Regular expression to identify places to split, considering acronyms
  const result = name
    .replace(/([a-z])([A-Z])/g, "$1 $2") // Add space before capital letters
    .replace(/([A-Z])([A-Z][a-z])/g, "$1 $2") // Add space between acronyms and next word
    .replace(/_/g, " ") // Replace underscores with spaces
    .replace(/\b\w/g, (char) => char.toUpperCase()); // Capitalize the first letter of each word

  return applyExceptions(result);
}

const exceptionMap: Record<string, string> = {
  "Auto GPT": "AutoGPT",
  Gpt: "GPT",
  Creds: "Credentials",
  Id: "ID",
  Openai: "OpenAI",
  Api: "API",
  Url: "URL",
  Http: "HTTP",
  Json: "JSON",
  Ai: "AI",
  "You Tube": "YouTube",
};

const applyExceptions = (str: string): string => {
  Object.keys(exceptionMap).forEach((key) => {
    const regex = new RegExp(`\\b${key}\\b`, "g");
    str = str.replace(regex, exceptionMap[key]);
  });
  return str;
};

export function exportAsJSONFile(obj: object, filename: string): void {
  // Create downloadable blob
  const jsonString = JSON.stringify(obj, null, 2);
  const blob = new Blob([jsonString], { type: "application/json" });
  const url = URL.createObjectURL(blob);

  // Trigger the browser to download the blob to a file
  const link = document.createElement("a");
  link.href = url;
  link.download = filename;
  document.body.appendChild(link);
  link.click();
  document.body.removeChild(link);

  // Clean up
  URL.revokeObjectURL(url);
}

export function setNestedProperty(obj: any, path: string, value: any) {
  if (!obj || typeof obj !== "object") {
    throw new Error("Target must be a non-null object");
  }

  if (!path || typeof path !== "string") {
    throw new Error("Path must be a non-empty string");
  }

  const keys = path.split(/[\/.]/);

  for (const key of keys) {
    if (
      !key ||
      key === "__proto__" ||
      key === "constructor" ||
      key === "prototype"
    ) {
      throw new Error(`Invalid property name: ${key}`);
    }
  }

  let current = obj;

  for (let i = 0; i < keys.length - 1; i++) {
    const key = keys[i];
    if (!current.hasOwnProperty(key)) {
      current[key] = {};
    } else if (typeof current[key] !== "object" || current[key] === null) {
      current[key] = {};
    }
    current = current[key];
  }

  current[keys[keys.length - 1]] = value;
}

export function removeEmptyStringsAndNulls(obj: any): any {
  if (Array.isArray(obj)) {
    // If obj is an array, recursively check each element,
    // but element removal is avoided to prevent index changes.
    return obj.map((item) =>
      item === undefined || item === null
        ? ""
        : removeEmptyStringsAndNulls(item),
    );
  } else if (typeof obj === "object" && obj !== null) {
    // If obj is an object, recursively remove empty strings and nulls from its properties
    for (const key in obj) {
      if (obj.hasOwnProperty(key)) {
        const value = obj[key];
        if (
          value === null ||
          value === undefined ||
          (typeof value === "string" && value === "")
        ) {
          delete obj[key];
        } else {
          obj[key] = removeEmptyStringsAndNulls(value);
        }
      }
    }
  }
  return obj;
}

export const categoryColorMap: Record<string, string> = {
  AI: "bg-orange-300 dark:bg-orange-700",
  SOCIAL: "bg-yellow-300 dark:bg-yellow-700",
  TEXT: "bg-green-300 dark:bg-green-700",
  SEARCH: "bg-blue-300 dark:bg-blue-700",
  BASIC: "bg-purple-300 dark:bg-purple-700",
  INPUT: "bg-cyan-300 dark:bg-cyan-700",
  OUTPUT: "bg-red-300 dark:bg-red-700",
  LOGIC: "bg-teal-300 dark:bg-teal-700",
  DEVELOPER_TOOLS: "bg-fuchsia-300 dark:bg-fuchsia-700",
  AGENT: "bg-lime-300 dark:bg-lime-700",
};

export function getPrimaryCategoryColor(categories: Category[]): string {
  if (categories.length === 0) {
    return "bg-gray-300 dark:bg-slate-700";
  }
  return (
    categoryColorMap[categories[0].category] || "bg-gray-300 dark:bg-slate-700"
  );
}

export function filterBlocksByType<T>(
  blocks: T[],
  predicate: (block: T) => boolean,
): T[] {
  return blocks.filter(predicate);
}

export enum BehaveAs {
  CLOUD = "CLOUD",
  LOCAL = "LOCAL",
}

export function getBehaveAs(): BehaveAs {
  return process.env.NEXT_PUBLIC_BEHAVE_AS === "CLOUD"
    ? BehaveAs.CLOUD
    : BehaveAs.LOCAL;
}

export enum AppEnv {
  LOCAL = "local",
  DEV = "dev",
  PROD = "prod",
}

export function getAppEnv(): AppEnv {
  const env = process.env.NEXT_PUBLIC_APP_ENV;
  if (env === "dev") return AppEnv.DEV;
  if (env === "prod") return AppEnv.PROD;
  // Some places use prod and others production
  if (env === "production") return AppEnv.PROD;
  return AppEnv.LOCAL;
}

export function getEnvironmentStr(): string {
  return `app:${getAppEnv().toLowerCase()}-behave:${getBehaveAs().toLowerCase()}`;
}

function rectanglesOverlap(
  rect1: { x: number; y: number; width: number; height?: number },
  rect2: { x: number; y: number; width: number; height?: number },
): boolean {
  const x1 = rect1.x,
    y1 = rect1.y,
    w1 = rect1.width,
    h1 = rect1.height ?? 100;
  const x2 = rect2.x,
    y2 = rect2.y,
    w2 = rect2.width,
    h2 = rect2.height ?? 100;

  // Check if the rectangles do not overlap
  return !(x1 + w1 <= x2 || x1 >= x2 + w2 || y1 + h1 <= y2 || y1 >= y2 + h2);
}

export function findNewlyAddedBlockCoordinates(
  nodeDimensions: NodeDimension,
  newWidth: number,
  margin: number,
  zoom: number,
) {
  const nodeDimensionArray = Object.values(nodeDimensions);

  for (let i = nodeDimensionArray.length - 1; i >= 0; i--) {
    const lastNode = nodeDimensionArray[i];
    const lastNodeHeight = lastNode.height ?? 100;

    // Right of the last node
    let newX = lastNode.x + lastNode.width + margin;
    let newY = lastNode.y;
    let newRect = { x: newX, y: newY, width: newWidth, height: 100 / zoom };

    const collisionRight = nodeDimensionArray.some((node) =>
      rectanglesOverlap(newRect, node),
    );

    if (!collisionRight) {
      return { x: newX, y: newY };
    }

    // Left of the last node
    newX = lastNode.x - newWidth - margin;
    newRect = { x: newX, y: newY, width: newWidth, height: 100 / zoom };

    const collisionLeft = nodeDimensionArray.some((node) =>
      rectanglesOverlap(newRect, node),
    );

    if (!collisionLeft) {
      return { x: newX, y: newY };
    }

    // Below the last node
    newX = lastNode.x;
    newY = lastNode.y + lastNodeHeight + margin;
    newRect = { x: newX, y: newY, width: newWidth, height: 100 / zoom };

    const collisionBelow = nodeDimensionArray.some((node) =>
      rectanglesOverlap(newRect, node),
    );

    if (!collisionBelow) {
      return { x: newX, y: newY };
    }
  }

  // Default position if no space is found
  return {
    x: 0,
    y: 0,
  };
}

export function hasNonNullNonObjectValue(obj: any): boolean {
  if (obj !== null && typeof obj === "object") {
    return Object.values(obj).some((value) => hasNonNullNonObjectValue(value));
  } else {
    return obj !== null && typeof obj !== "object";
  }
}

type ParsedKey = { key: string; index?: number };

export function parseKeys(key: string): ParsedKey[] {
  const splits = key.split(/_@_|_#_|_\$_|\./);
  const keys: ParsedKey[] = [];
  let currentKey: string | null = null;

  splits.forEach((split) => {
    const isInteger = /^\d+$/.test(split);
    if (!isInteger) {
      if (currentKey !== null) {
        keys.push({ key: currentKey });
      }
      currentKey = split;
    } else {
      if (currentKey !== null) {
        keys.push({ key: currentKey, index: parseInt(split, 10) });
        currentKey = null;
      } else {
        throw new Error("Invalid key format: array index without a key");
      }
    }
  });

  if (currentKey !== null) {
    keys.push({ key: currentKey });
  }

  return keys;
}

/**
 * Get the value of a nested key in an object, handles arrays and objects.
 */
export function getValue(key: string, value: any) {
  const keys = parseKeys(key);
  return keys.reduce((acc, k) => {
    if (acc === undefined) return undefined;
    if (k.index !== undefined) {
      return Array.isArray(acc[k.key]) ? acc[k.key][k.index] : undefined;
    }
    return acc[k.key];
  }, value);
}

/** Check if a string is empty or whitespace */
export function isEmptyOrWhitespace(str: string | undefined | null): boolean {
  return !str || str.trim().length === 0;
}

export const convertLibraryAgentIntoBlock = (agent: LibraryAgent) => {
  const block = {
    id: SpecialBlockID.AGENT,
    name: agent.name,
    description:
      `Ver.${agent.graph_version}` +
      (agent.description ? ` | ${agent.description}` : ""),
    categories: [{ category: "AGENT", description: "" }],
    inputSchema: agent.input_schema,
    outputSchema: agent.output_schema,
    staticOutput: false,
    uiType: BlockUIType.AGENT,
    uiKey: agent.id,
    costs: [],
    hardcodedValues: {
      graph_id: agent.graph_id,
      graph_version: agent.graph_version,
      input_schema: agent.input_schema,
      output_schema: agent.output_schema,
    },
  } as Block;

  return block;
};

// Need to change it once, we got provider blocks
export const getBlockType = (item: any) => {
<<<<<<< HEAD
=======
  console.log(item);
  if (item.inputSchema.properties?.model?.title === "LLM Model") {
    return "ai_agent";
  }
>>>>>>> ce989b1b
  if (item.id && item.name && item.inputSchema && item.outputSchema) {
    return "block";
  }
  if (item.name && typeof item.integration_count === "number") {
    return "provider";
  }
  if (item.id && item.graph_id && item.status) {
    return "library_agent";
  }
  if (item.slug && item.agent_name && item.runs !== undefined) {
    return "store_agent";
  }
<<<<<<< HEAD
=======

>>>>>>> ce989b1b
  return null;
};<|MERGE_RESOLUTION|>--- conflicted
+++ resolved
@@ -431,13 +431,10 @@
 
 // Need to change it once, we got provider blocks
 export const getBlockType = (item: any) => {
-<<<<<<< HEAD
-=======
   console.log(item);
   if (item.inputSchema.properties?.model?.title === "LLM Model") {
     return "ai_agent";
   }
->>>>>>> ce989b1b
   if (item.id && item.name && item.inputSchema && item.outputSchema) {
     return "block";
   }
@@ -450,9 +447,6 @@
   if (item.slug && item.agent_name && item.runs !== undefined) {
     return "store_agent";
   }
-<<<<<<< HEAD
-=======
-
->>>>>>> ce989b1b
+
   return null;
 };
import { createContext, useCallback, useEffect, useState } from "react";
import { useSupabase } from "@/lib/supabase/hooks/useSupabase";
import {
  APIKeyCredentials,
  CredentialsDeleteNeedConfirmationResponse,
  CredentialsDeleteResponse,
  CredentialsMetaResponse,
  CredentialsProviderName,
  HostScopedCredentials,
  UserPasswordCredentials,
} from "@/lib/autogpt-server-api";
import { useBackendAPI } from "@/lib/autogpt-server-api/context";
<<<<<<< HEAD
import { useToastOnFail } from "@/components/ui/use-toast";
import { toDisplayName } from "@/components/integrations/helper";
=======
import { useToastOnFail } from "@/components/molecules/Toast/use-toast";

// Get keys from CredentialsProviderName type
const CREDENTIALS_PROVIDER_NAMES = Object.values(
  PROVIDER_NAMES,
) as CredentialsProviderName[];

// --8<-- [start:CredentialsProviderNames]
const providerDisplayNames: Record<CredentialsProviderName, string> = {
  aiml_api: "AI/ML",
  anthropic: "Anthropic",
  apollo: "Apollo",
  discord: "Discord",
  d_id: "D-ID",
  e2b: "E2B",
  exa: "Exa",
  fal: "FAL",
  github: "GitHub",
  google: "Google",
  google_maps: "Google Maps",
  groq: "Groq",
  http: "HTTP",
  hubspot: "Hubspot",
  ideogram: "Ideogram",
  jina: "Jina",
  linear: "Linear",
  medium: "Medium",
  mem0: "Mem0",
  notion: "Notion",
  nvidia: "Nvidia",
  ollama: "Ollama",
  openai: "OpenAI",
  openweathermap: "OpenWeatherMap",
  open_router: "Open Router",
  llama_api: "Llama API",
  pinecone: "Pinecone",
  screenshotone: "ScreenshotOne",
  slant3d: "Slant3D",
  smartlead: "SmartLead",
  smtp: "SMTP",
  reddit: "Reddit",
  replicate: "Replicate",
  revid: "Rev.ID",
  twitter: "Twitter",
  todoist: "Todoist",
  unreal_speech: "Unreal Speech",
  zerobounce: "ZeroBounce",
} as const;
// --8<-- [end:CredentialsProviderNames]
>>>>>>> c77cb1fc

type APIKeyCredentialsCreatable = Omit<
  APIKeyCredentials,
  "id" | "provider" | "type"
>;

type UserPasswordCredentialsCreatable = Omit<
  UserPasswordCredentials,
  "id" | "provider" | "type"
>;

type HostScopedCredentialsCreatable = Omit<
  HostScopedCredentials,
  "id" | "provider" | "type"
>;

export type CredentialsProviderData = {
  provider: CredentialsProviderName;
  providerName: string;
  savedCredentials: CredentialsMetaResponse[];
  oAuthCallback: (
    code: string,
    state_token: string,
  ) => Promise<CredentialsMetaResponse>;
  createAPIKeyCredentials: (
    credentials: APIKeyCredentialsCreatable,
  ) => Promise<CredentialsMetaResponse>;
  createUserPasswordCredentials: (
    credentials: UserPasswordCredentialsCreatable,
  ) => Promise<CredentialsMetaResponse>;
  createHostScopedCredentials: (
    credentials: HostScopedCredentialsCreatable,
  ) => Promise<CredentialsMetaResponse>;
  deleteCredentials: (
    id: string,
    force?: boolean,
  ) => Promise<
    CredentialsDeleteResponse | CredentialsDeleteNeedConfirmationResponse
  >;
};

export type CredentialsProvidersContextType = {
  [key in CredentialsProviderName]?: CredentialsProviderData;
};

export const CredentialsProvidersContext =
  createContext<CredentialsProvidersContextType | null>(null);

export default function CredentialsProvider({
  children,
}: {
  children: React.ReactNode;
}) {
  const [providers, setProviders] =
    useState<CredentialsProvidersContextType | null>(null);
  const [providerNames, setProviderNames] = useState<string[]>([]);
  const { isLoggedIn } = useSupabase();
  const api = useBackendAPI();
  const onFailToast = useToastOnFail();

  const addCredentials = useCallback(
    (
      provider: CredentialsProviderName,
      credentials: CredentialsMetaResponse,
    ) => {
      setProviders((prev) => {
        if (!prev || !prev[provider]) return prev;

        return {
          ...prev,
          [provider]: {
            ...prev[provider],
            savedCredentials: [...prev[provider].savedCredentials, credentials],
          },
        };
      });
    },
    [setProviders],
  );

  /** Wraps `BackendAPI.oAuthCallback`, and adds the result to the internal credentials store. */
  const oAuthCallback = useCallback(
    async (
      provider: CredentialsProviderName,
      code: string,
      state_token: string,
    ): Promise<CredentialsMetaResponse> => {
      try {
        const credsMeta = await api.oAuthCallback(
          provider as string,
          code,
          state_token,
        );
        addCredentials(provider as string, credsMeta);
        return credsMeta;
      } catch (error) {
        onFailToast("complete OAuth authentication")(error);
        throw error;
      }
    },
    [api, addCredentials, onFailToast],
  );

  /** Wraps `BackendAPI.createAPIKeyCredentials`, and adds the result to the internal credentials store. */
  const createAPIKeyCredentials = useCallback(
    async (
      provider: CredentialsProviderName,
      credentials: APIKeyCredentialsCreatable,
    ): Promise<CredentialsMetaResponse> => {
      try {
        const credsMeta = await api.createAPIKeyCredentials({
          provider,
          ...credentials,
        });
        addCredentials(provider, credsMeta);
        return credsMeta;
      } catch (error) {
        onFailToast("create API key credentials")(error);
        throw error;
      }
    },
    [api, addCredentials, onFailToast],
  );

  /** Wraps `BackendAPI.createUserPasswordCredentials`, and adds the result to the internal credentials store. */
  const createUserPasswordCredentials = useCallback(
    async (
      provider: CredentialsProviderName,
      credentials: UserPasswordCredentialsCreatable,
    ): Promise<CredentialsMetaResponse> => {
      try {
        const credsMeta = await api.createUserPasswordCredentials({
          provider,
          ...credentials,
        });
        addCredentials(provider, credsMeta);
        return credsMeta;
      } catch (error) {
        onFailToast("create user/password credentials")(error);
        throw error;
      }
    },
    [api, addCredentials, onFailToast],
  );

  /** Wraps `BackendAPI.createHostScopedCredentials`, and adds the result to the internal credentials store. */
  const createHostScopedCredentials = useCallback(
    async (
      provider: CredentialsProviderName,
      credentials: HostScopedCredentialsCreatable,
    ): Promise<CredentialsMetaResponse> => {
      try {
        const credsMeta = await api.createHostScopedCredentials({
          provider,
          ...credentials,
        });
        addCredentials(provider, credsMeta);
        return credsMeta;
      } catch (error) {
        onFailToast("create host-scoped credentials")(error);
        throw error;
      }
    },
    [api, addCredentials, onFailToast],
  );

  /** Wraps `BackendAPI.deleteCredentials`, and removes the credentials from the internal store. */
  const deleteCredentials = useCallback(
    async (
      provider: CredentialsProviderName,
      id: string,
      force: boolean = false,
    ): Promise<
      CredentialsDeleteResponse | CredentialsDeleteNeedConfirmationResponse
    > => {
      try {
        const result = await api.deleteCredentials(
          provider as string,
          id,
          force,
        );
        if (!result.deleted) {
          return result;
        }
        setProviders((prev) => {
          if (!prev || !prev[provider]) return prev;

          return {
            ...prev,
            [provider]: {
              ...prev[provider]!,
              savedCredentials: prev[provider]!.savedCredentials.filter(
                (cred) => cred.id !== id,
              ),
            },
          };
        });
        return result;
      } catch (error) {
        onFailToast("delete credentials")(error);
        throw error;
      }
    },
    [api, onFailToast],
  );

  // Fetch provider names on mount
  useEffect(() => {
    api
      .listProviders()
      .then((names) => {
        setProviderNames(names);
      })
      .catch(onFailToast("load provider names"));
  }, [api, onFailToast]);

  useEffect(() => {
    if (!isLoggedIn || providerNames.length === 0) {
      if (isLoggedIn == false) setProviders(null);
      return;
    }

    api
      .listCredentials()
      .then((response) => {
        const credentialsByProvider = response.reduce(
          (acc, cred) => {
            if (!acc[cred.provider]) {
              acc[cred.provider] = [];
            }
            acc[cred.provider].push(cred);
            return acc;
          },
          {} as Record<CredentialsProviderName, CredentialsMetaResponse[]>,
        );

        setProviders((prev) => ({
          ...prev,
          ...Object.fromEntries(
            providerNames.map((provider) => [
              provider,
              {
                provider,
                providerName: toDisplayName(provider as string),
                savedCredentials: credentialsByProvider[provider] ?? [],
                oAuthCallback: (code: string, state_token: string) =>
                  oAuthCallback(provider, code, state_token),
                createAPIKeyCredentials: (
                  credentials: APIKeyCredentialsCreatable,
                ) => createAPIKeyCredentials(provider, credentials),
                createUserPasswordCredentials: (
                  credentials: UserPasswordCredentialsCreatable,
                ) => createUserPasswordCredentials(provider, credentials),
                createHostScopedCredentials: (
                  credentials: HostScopedCredentialsCreatable,
                ) => createHostScopedCredentials(provider, credentials),
                deleteCredentials: (id: string, force: boolean = false) =>
                  deleteCredentials(provider, id, force),
              } satisfies CredentialsProviderData,
            ]),
          ),
        }));
      })
      .catch(onFailToast("load credentials"));
  }, [
    api,
    isLoggedIn,
    providerNames,
    createAPIKeyCredentials,
    createUserPasswordCredentials,
    createHostScopedCredentials,
    deleteCredentials,
    oAuthCallback,
    onFailToast,
  ]);

  return (
    <CredentialsProvidersContext.Provider value={providers}>
      {children}
    </CredentialsProvidersContext.Provider>
  );
}<|MERGE_RESOLUTION|>--- conflicted
+++ resolved
@@ -10,60 +10,8 @@
   UserPasswordCredentials,
 } from "@/lib/autogpt-server-api";
 import { useBackendAPI } from "@/lib/autogpt-server-api/context";
-<<<<<<< HEAD
-import { useToastOnFail } from "@/components/ui/use-toast";
+import { useToastOnFail } from "@/components/molecules/Toast/use-toast";
 import { toDisplayName } from "@/components/integrations/helper";
-=======
-import { useToastOnFail } from "@/components/molecules/Toast/use-toast";
-
-// Get keys from CredentialsProviderName type
-const CREDENTIALS_PROVIDER_NAMES = Object.values(
-  PROVIDER_NAMES,
-) as CredentialsProviderName[];
-
-// --8<-- [start:CredentialsProviderNames]
-const providerDisplayNames: Record<CredentialsProviderName, string> = {
-  aiml_api: "AI/ML",
-  anthropic: "Anthropic",
-  apollo: "Apollo",
-  discord: "Discord",
-  d_id: "D-ID",
-  e2b: "E2B",
-  exa: "Exa",
-  fal: "FAL",
-  github: "GitHub",
-  google: "Google",
-  google_maps: "Google Maps",
-  groq: "Groq",
-  http: "HTTP",
-  hubspot: "Hubspot",
-  ideogram: "Ideogram",
-  jina: "Jina",
-  linear: "Linear",
-  medium: "Medium",
-  mem0: "Mem0",
-  notion: "Notion",
-  nvidia: "Nvidia",
-  ollama: "Ollama",
-  openai: "OpenAI",
-  openweathermap: "OpenWeatherMap",
-  open_router: "Open Router",
-  llama_api: "Llama API",
-  pinecone: "Pinecone",
-  screenshotone: "ScreenshotOne",
-  slant3d: "Slant3D",
-  smartlead: "SmartLead",
-  smtp: "SMTP",
-  reddit: "Reddit",
-  replicate: "Replicate",
-  revid: "Rev.ID",
-  twitter: "Twitter",
-  todoist: "Todoist",
-  unreal_speech: "Unreal Speech",
-  zerobounce: "ZeroBounce",
-} as const;
-// --8<-- [end:CredentialsProviderNames]
->>>>>>> c77cb1fc
 
 type APIKeyCredentialsCreatable = Omit<
   APIKeyCredentials,

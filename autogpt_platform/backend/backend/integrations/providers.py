--- conflicted
+++ resolved
@@ -4,7 +4,6 @@
 
 # --8<-- [start:ProviderName]
 class ProviderName(str, Enum):
-<<<<<<< HEAD
     """
     Provider names for integrations.
 
@@ -12,9 +11,7 @@
     backward compatibility with existing provider constants.
     """
 
-=======
     AIML_API = "aiml_api"
->>>>>>> f3202fa7
     ANTHROPIC = "anthropic"
     APOLLO = "apollo"
     COMPASS = "compass"

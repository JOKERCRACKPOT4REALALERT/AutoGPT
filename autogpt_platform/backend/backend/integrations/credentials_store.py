--- conflicted
+++ resolved
@@ -1,7 +1,7 @@
 import base64
 import hashlib
 import secrets
-from contextlib import contextmanager
+from contextlib import asynccontextmanager
 from datetime import datetime, timedelta, timezone
 from typing import TYPE_CHECKING, Optional
 
@@ -241,17 +241,10 @@
 
         return get_service_client(DatabaseManagerAsyncClient)
 
-<<<<<<< HEAD
     # =============== USER-MANAGED CREDENTIALS =============== #
-
-    def add_creds(self, user_id: str, credentials: Credentials) -> None:
-        with self.locked_user_integrations(user_id):
-            if self.get_creds_by_id(user_id, credentials.id):
-=======
     async def add_creds(self, user_id: str, credentials: Credentials) -> None:
         async with await self.locked_user_integrations(user_id):
             if await self.get_creds_by_id(user_id, credentials.id):
->>>>>>> 4ffb99bf
                 raise ValueError(
                     f"Can not re-create existing credentials #{credentials.id} "
                     f"for user #{user_id}"
@@ -370,24 +363,20 @@
             ]
             await self._set_user_integration_creds(user_id, filtered_credentials)
 
-<<<<<<< HEAD
     # ============== SYSTEM-MANAGED CREDENTIALS ============== #
 
-    def get_ayrshare_profile_key(self, user_id: str) -> SecretStr | None:
-        managed_user_creds = self._get_user_integrations(user_id).managed_credentials
-        return managed_user_creds.ayrshare_profile_key
-
-    def set_ayrshare_profile_key(self, user_id: str, profile_key: str) -> None:
+    async def get_ayrshare_profile_key(self, user_id: str) -> SecretStr | None:
+        user_integrations = await self._get_user_integrations(user_id)
+        return user_integrations.managed_credentials.ayrshare_profile_key
+
+    async def set_ayrshare_profile_key(self, user_id: str, profile_key: str) -> None:
         _profile_key = SecretStr(profile_key)
-        with self.edit_user_integrations(user_id) as user_integrations:
+        async with self.edit_user_integrations(user_id) as user_integrations:
             user_integrations.managed_credentials.ayrshare_profile_key = _profile_key
 
     # ===================== OAUTH STATES ===================== #
 
-    def store_state_token(
-=======
     async def store_state_token(
->>>>>>> 4ffb99bf
         self, user_id: str, provider: str, scopes: list[str], use_pkce: bool = False
     ) -> tuple[str, str]:
         token = secrets.token_urlsafe(32)
@@ -403,10 +392,9 @@
             scopes=scopes,
         )
 
-<<<<<<< HEAD
-        with self.edit_user_integrations(user_id) as user_integrations:
+        async with self.edit_user_integrations(user_id) as user_integrations:
             user_integrations.oauth_states.append(state)
-=======
+
         async with await self.locked_user_integrations(user_id):
 
             user_integrations = await self._get_user_integrations(user_id)
@@ -417,7 +405,6 @@
             await self.db_manager.update_user_integrations(
                 user_id=user_id, data=user_integrations
             )
->>>>>>> 4ffb99bf
 
         return token, code_challenge
 
@@ -461,22 +448,18 @@
 
         return None
 
-<<<<<<< HEAD
     # =================== GET/SET HELPERS =================== #
 
-    @contextmanager
-    def edit_user_integrations(self, user_id: str):
-        with self.locked_user_integrations(user_id):
-            user_integrations = self._get_user_integrations(user_id)
+    @asynccontextmanager
+    async def edit_user_integrations(self, user_id: str):
+        async with await self.locked_user_integrations(user_id):
+            user_integrations = await self._get_user_integrations(user_id)
             yield user_integrations  # yield to allow edits
-            self.db_manager.update_user_integrations(
+            await self.db_manager.update_user_integrations(
                 user_id=user_id, data=user_integrations
             )
 
-    def _set_user_integration_creds(
-=======
     async def _set_user_integration_creds(
->>>>>>> 4ffb99bf
         self, user_id: str, credentials: list[Credentials]
     ) -> None:
         integrations = await self._get_user_integrations(user_id)

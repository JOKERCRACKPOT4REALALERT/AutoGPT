import json
import logging
import time
from datetime import datetime, timedelta
from typing import TYPE_CHECKING, Optional

from aio_pika.exceptions import QueueEmpty
from autogpt_libs.utils.cache import thread_cached
from prisma.models import UserNotificationBatch
import logging
import time
from typing import TYPE_CHECKING

from aio_pika.exceptions import QueueEmpty
from autogpt_libs.utils.cache import thread_cached

from backend.data.notifications import (
    BatchingStrategy,
    NotificationEventDTO,
    NotificationEventModel,
    NotificationResult,
    get_batch_delay,
    get_data_type,
)
from backend.data.rabbitmq import Exchange, ExchangeType, Queue, RabbitMQConfig
from backend.executor.database import DatabaseManager
from backend.notifications.email import EmailSender
<<<<<<< HEAD
from backend.notifications.summary import SummaryManager
=======
>>>>>>> afa8d118
from backend.util.service import AppService, expose, get_service_client
from backend.util.settings import Settings

if TYPE_CHECKING:
    from backend.executor import DatabaseManager

logger = logging.getLogger(__name__)
settings = Settings()


def create_notification_config() -> RabbitMQConfig:
    """Create RabbitMQ configuration for notifications"""
    notification_exchange = Exchange(name="notifications", type=ExchangeType.TOPIC)

    # batch_exchange = Exchange(name="batching", type=ExchangeType.TOPIC)

    summary_exchange = Exchange(name="summaries", type=ExchangeType.TOPIC)

    dead_letter_exchange = Exchange(name="dead_letter", type=ExchangeType.DIRECT)
    delay_exchange = Exchange(name="delay", type=ExchangeType.DIRECT)

    queues = [
        # Main notification queues
        Queue(
            name="immediate_notifications",
            exchange=notification_exchange,
            routing_key="notification.immediate.#",
            arguments={
                "x-dead-letter-exchange": dead_letter_exchange.name,
                "x-dead-letter-routing-key": "failed.immediate",
            },
        ),
        Queue(
            name="backoff_notifications",
            exchange=notification_exchange,
            routing_key="notification.backoff.#",
            arguments={
                "x-dead-letter-exchange": dead_letter_exchange.name,
                "x-dead-letter-routing-key": "failed.backoff",
            },
        ),
        # Batch queues for aggregation
        # Queue(
        #     name="hourly_batch", exchange=batch_exchange, routing_key="batch.hourly.#"
        # ),
        # Queue(name="daily_batch", exchange=batch_exchange, routing_key="batch.daily.#"),
        # Queue(
        #     name="batch_rechecks_delay",
        #     exchange=delay_exchange,
        #     routing_key="batch.*.recheck",
        #     arguments={
        #         "x-dead-letter-exchange": batch_exchange.name,
        #         "x-dead-letter-routing-key": "batch.recheck",
        #     },
        # ),
        # Queue(
        #     name="batch_rechecks",
        #     exchange=batch_exchange,
        #     routing_key="batch.recheck",
        # ),
        # Summary queues
        Queue(
            name="daily_summary_trigger",
            exchange=summary_exchange,
            routing_key="summary.daily",
            arguments={"x-message-ttl": 86400000},  # 24 hours
        ),
        Queue(
            name="weekly_summary_trigger",
            exchange=summary_exchange,
            routing_key="summary.weekly",
            arguments={"x-message-ttl": 604800000},  # 7 days
        ),
        Queue(
            name="monthly_summary_trigger",
            exchange=summary_exchange,
            routing_key="summary.monthly",
            arguments={"x-message-ttl": 2592000000},  # 30 days
        ),
        # Failed notifications queue
        Queue(
            name="failed_notifications",
            exchange=dead_letter_exchange,
            routing_key="failed.#",
        ),
    ]

    return RabbitMQConfig(
        exchanges=[
            notification_exchange,
            # batch_exchange,
            summary_exchange,
            dead_letter_exchange,
            delay_exchange,
        ],
        queues=queues,
    )


class NotificationManager(AppService):
    """Service for handling notifications with batching support"""

    def __init__(self):
        super().__init__()
        self.use_db = True
        self.use_async = False  # Use async RabbitMQ client
        self.use_rabbitmq = create_notification_config()
        self.summary_manager = SummaryManager()
        self.running = True
        self.email_sender = EmailSender()

    @classmethod
    def get_port(cls) -> int:
        return settings.config.notification_service_port

    def get_routing_key(self, event: NotificationEventModel) -> str:
        """Get the appropriate routing key for an event"""
        if event.strategy == BatchingStrategy.IMMEDIATE:
            return f"notification.immediate.{event.type.value}"
        elif event.strategy == BatchingStrategy.BACKOFF:
            return f"notification.backoff.{event.type.value}"
        # elif event.strategy == BatchingStrategy.HOURLY:
        #     return f"batch.hourly.{event.type.value}"
        # else:  # DAILY
        #     return f"batch.daily.{event.type.value}"
        return f"notification.{event.type.value}"

    @expose
    def queue_notification(self, event: NotificationEventDTO) -> NotificationResult:
        """Queue a notification - exposed method for other services to call"""
        try:
            logger.info(f"Recieved Request to queue {event=}")
            # Workaround for not being able to seralize generics over the expose bus
            parsed_event = NotificationEventModel[
                get_data_type(event.type)
            ].model_validate(event.model_dump())
            routing_key = self.get_routing_key(parsed_event)
            message = parsed_event.model_dump_json()

            logger.info(f"Recieved Request to queue {message=}")

            # Get the appropriate exchange based on strategy
            exchange = None
            # if parsed_event.strategy in [
            #     BatchingStrategy.HOURLY,
            #     BatchingStrategy.DAILY,
            # ]:
            #     exchange = "batching"
            # else:
            exchange = "notifications"

            # Publish to RabbitMQ
            self.run_and_wait(
                self.rabbit.publish_message(
                    routing_key=routing_key,
                    message=message,
                    exchange=next(
                        ex for ex in self.rabbit_config.exchanges if ex.name == exchange
                    ),
                )
            )

            return NotificationResult(
                success=True,
                message=(f"Notification queued with routing key: {routing_key}"),
            )

        except Exception as e:
            logger.error(f"Error queueing notification: {e}")
            return NotificationResult(success=False, message=str(e))

    async def _schedule_next_summary(self, summary_type: str, user_id: str):
        """Schedule the next summary generation using RabbitMQ delayed messages"""
        routing_key = f"summary.{summary_type}"
        message = json.dumps(
            {
                "user_id": user_id,
                "summary_type": summary_type,
                "scheduled_at": datetime.now().isoformat(),
            }
        )

        await self.rabbit.publish_message(
            routing_key=routing_key,
            message=message,
            exchange=next(
                ex for ex in self.rabbit_config.exchanges if ex.name == "summaries"
            ),
        )

    @expose
    async def process_summaries(
        self, summary_type: Optional[str] = None, user_id: Optional[str] = None
    ):
        """
        Process summaries for specified type and user, or all if not specified.
        This is exposed for manual triggering but normally runs on schedule.
        """
        now = datetime.now()
        db = get_db_client()

        summary_configs = {
            "daily": (1, "days"),
            "weekly": (7, "days"),
            "monthly": (1, "months"),
        }

        # If summary_type specified, only process that type
        if summary_type:
            summary_configs = {
                k: v for k, v in summary_configs.items() if k == summary_type
            }

        for summary_type, period_info in summary_configs.items():
            amount, unit = period_info
            start_time = self._get_period_start(now, amount, unit)

            # Calculate end time
            if unit == "months":
                if start_time.month == 12:
                    end_time = datetime(start_time.year + 1, 1, 1)
                else:
                    end_time = datetime(start_time.year, start_time.month + 1, 1)
            else:
                end_time = start_time + timedelta(**{unit: amount})

            # Get users to process
            if user_id:
                # users = [db.get_user(user_id)]
                users = []
            else:
                users = db.get_active_user_ids_in_timerange(
                    start_time.isoformat(), end_time.isoformat()
                )

            for user_id in users:
                await self.summary_manager.generate_summary(
                    summary_type, user_id, start_time, end_time, self
                )
                # Schedule next summary if this wasn't manually triggered
                if not user_id and not summary_type:
                    await self._schedule_next_summary(summary_type, user_id)

    async def _process_summary_trigger(self, message: str):
        """Process a summary trigger message"""
        try:

            data = json.loads(message)
            await self.process_summaries(
                summary_type=data["summary_type"], user_id=data["user_id"]
            )
        except Exception as e:
            logger.error(f"Error processing summary trigger: {e}")

    def _get_period_start(self, now: datetime, amount: int, unit: str) -> datetime:
        """Get the start time for a summary period"""
        if unit == "days":
            if amount == 1:  # Daily summary
                return now.replace(
                    hour=0, minute=0, second=0, microsecond=0
                ) - timedelta(days=1)
            else:  # Weekly summary
                return now - timedelta(days=now.weekday() + 7)
        else:  # Monthly summary
            if now.month == 1:
                return datetime(now.year - 1, 12, 1)
            else:
                return datetime(now.year, now.month - 1, 1)

    async def _process_immediate(self, message: str) -> bool:
        """Process a single notification immediately"""
        try:
            event = NotificationEventDTO.model_validate_json(message)
            parsed_event = NotificationEventModel[
                get_data_type(event.type)
            ].model_validate_json(message)
            # Implementation of actual notification sending would go here
<<<<<<< HEAD
            self.email_sender.send_templated(event.type, event.user_id, parsed_event)
=======
            user_email = get_db_client().get_user_by_id(event.user_id).email
            should_send = (
                get_db_client()
                .get_user_notification_preference(event.user_id)
                .preferences[event.type]
            )
            if not user_email:
                logger.error(f"User email not found for user {event.user_id}")
                return False
            if not should_send:
                logger.debug(
                    f"User {event.user_id} does not want to receive {event.type} notifications"
                )
                return True
            self.email_sender.send_templated(event.type, user_email, parsed_event)
>>>>>>> afa8d118
            logger.info(f"Processing notification: {parsed_event}")
            return True
        except Exception as e:
            logger.error(f"Error processing notification: {e}")
            return False

    # def should_send(self, batch: UserNotificationBatch) -> bool:
    #     """Determine if a batch should be sent"""
    #     if not batch.notifications:
    #         return False
    #     # if any notifications are older than the batch delay, send them
    #     if any(
    #         notification.created_at < datetime.now() - get_batch_delay(batch.type)
    #         for notification in batch.notifications
    #         if isinstance(notification, NotificationEventModel)
    #     ):
    #         logger.info(f"Sending batch of {len(batch.notifications)} notifications")
    #         return True
    #     return False

    # async def _process_batch_message(self, message: str) -> bool:
    #     """Process a batch notification & return status from processing"""
    #     try:
    #         logger.info(f"Processing batch message: {message}")
    #         event = NotificationEventDTO.model_validate_json(message)
    #         logger.info(f"Event: {event}")
    #         parsed_event = NotificationEventModel[
    #             get_data_type(event.type)
    #         ].model_validate_json(message)
    #         logger.info(f"Processing batch ingestion of {parsed_event}")
    #         # Implementation of batch notification sending would go here
    #         # Add to database
    #         db = get_db_client()
    #         logger.info(f"Processing batch ingestion of {parsed_event}")
    #         logger.info(f"type of event: {type(parsed_event)}")
    #         batch = db.create_or_add_to_user_notification_batch(
    #             parsed_event.user_id, parsed_event.type, parsed_event.model_dump_json()
    #         )
    #         batch = UserNotificationBatch.model_validate(batch)
    #         if not batch.notifications:
    #             logger.info(
    #                 f"No notifications to send for batch of {parsed_event.user_id}"
    #             )
    #             return True
    #         if self.should_send(batch):
    #             logger.info(
    #                 f"Processing batch of {len(batch.notifications)} notifications"
    #             )
    #             db.empty_user_notification_batch(parsed_event.user_id, batch.type)
    #             # self.send_email_with_template(event.user_id, event.type, event.data)
    #         else:
    #             logger.info(
    #                 f"Holding on to batch for {parsed_event.user_id} type {batch.type.lower()}"
    #             )
    #             logger.info(f"batch: {batch}")
    #             logger.info(f"delay: {get_batch_delay(batch.type)}")
    #             delay = get_batch_delay(batch.type)

    #             await self.rabbit.publish_message(
    #                 routing_key=f"batch.{batch.type.lower()}.recheck",
    #                 message=json.dumps(
    #                     {"user_id": parsed_event.user_id, "type": batch.type}
    #                 ),
    #                 exchange=next(
    #                     ex for ex in self.rabbit_config.exchanges if ex.name == "delay"
    #                 ),
    #                 expiration=delay,
    #             )

    #         return True

    #     except Exception as e:
    #         logger.error(f"Error processing batch: {e}")
    #         return False

    def run_service(self):
        logger.info(f"[{self.service_name}] Started notification service")

        # Set up queue consumers
        channel = self.run_and_wait(self.rabbit.get_channel())

        immediate_queue = self.run_and_wait(
            channel.get_queue("immediate_notifications")
        )

        backoff_queue = self.run_and_wait(channel.get_queue("backoff_notifications"))

        # hourly_queue = self.run_and_wait(channel.get_queue("hourly_batch"))

        # daily_queue = self.run_and_wait(channel.get_queue("daily_batch"))

        # recheck_queue = self.run_and_wait(channel.get_queue("batch_rechecks"))

        # Set up summary queues
        summary_queues = []
        for summary_type in ["daily", "weekly", "monthly"]:
            queue = self.run_and_wait(
                channel.get_queue(f"{summary_type}_summary_trigger")
            )
            summary_queues.append(queue)

        # Initial summary scheduling
        for user_id in get_db_client().get_active_users_ids():
            for summary_type in ["daily", "weekly", "monthly"]:
                self.run_and_wait(self._schedule_next_summary(summary_type, user_id))

        while self.running:
            try:
                # Process immediate notifications
                try:
                    message = self.run_and_wait(immediate_queue.get())

                    if message:
                        success = self.run_and_wait(
                            self._process_immediate(message.body.decode())
                        )
                        if success:
                            self.run_and_wait(message.ack())
                        else:
                            self.run_and_wait(message.reject(requeue=True))
                except QueueEmpty:
                    logger.debug("Immediate queue empty")

                # Process backoff notifications similarly
                try:
                    message = self.run_and_wait(backoff_queue.get())

                    if message:
                        # success = self.run_and_wait(
                        #     self._process_backoff(message.body.decode())
                        # )
                        success = True
                        if success:
                            self.run_and_wait(message.ack())
                        else:
                            # If failed, will go to DLQ with delay
                            self.run_and_wait(message.reject(requeue=True))
                except QueueEmpty:
                    logger.debug("Backoff queue empty")

                # # Add to plan db/process batch and delay or send
                # for queue in [
                #     hourly_queue,
                #     daily_queue,
                # ]:
                #     try:
                #         message = self.run_and_wait(queue.get(no_ack=False))
                #         if message:
                #             success = self.run_and_wait(
                #                 self._process_batch_message(message.body.decode())
                #             )
                #             if success:
                #                 self.run_and_wait(message.ack())
                #             else:
                #                 self.run_and_wait(message.reject(requeue=True))
                #     except QueueEmpty:
                #         logger.debug(f"Queue empty: {queue}")

                # # Process batch rechecks
                # try:
                #     message = self.run_and_wait(recheck_queue.get())
                #     if message:
                #         logger.info(f"Processing recheck message: {message}")
                #         data = json.loads(message.body.decode())

                #         db = get_db_client()
                #         batch = db.get_user_notification_batch(
                #             data["user_id"], data["type"]
                #         )
                #         if batch and self.should_send(
                #             UserNotificationBatch.model_validate(batch)
                #         ):
                #             # Send and empty the batch
                #             db.empty_user_notification_batch(
                #                 data["user_id"], data["type"]
                #             )
                #             if batch.notifications:
                #                 self.email_sender.send_templated(
                #                     batch.type,
                #                     data["user_id"],
                #                     [
                #                         NotificationEventModel[
                #                             get_data_type(notification.type)
                #                         ].model_validate(notification)
                #                         for notification in batch.notifications
                #                     ],
                #                 )
                #         self.run_and_wait(message.ack())
                # except QueueEmpty:
                #     logger.debug("Recheck queue empty")

                # Process summary triggers
                for queue in summary_queues:
                    try:
                        message = self.run_and_wait(queue.get())

                        if message:
                            self.run_and_wait(
                                self._process_summary_trigger(message.body.decode())
                            )
                            self.run_and_wait(message.ack())
                    except QueueEmpty:
                        logger.debug(f"Queue empty: {queue}")

                time.sleep(0.1)

            except QueueEmpty as e:
                logger.debug(f"Queue empty: {e}")
            except Exception as e:
                logger.error(f"Error in notification service loop: {e}")

    def cleanup(self):
        """Cleanup service resources"""
        self.running = False
        super().cleanup()

    # ------- UTILITIES ------- #


@thread_cached
def get_db_client() -> "DatabaseManager":
    from backend.executor import DatabaseManager

    return get_service_client(DatabaseManager)<|MERGE_RESOLUTION|>--- conflicted
+++ resolved
@@ -25,10 +25,7 @@
 from backend.data.rabbitmq import Exchange, ExchangeType, Queue, RabbitMQConfig
 from backend.executor.database import DatabaseManager
 from backend.notifications.email import EmailSender
-<<<<<<< HEAD
 from backend.notifications.summary import SummaryManager
-=======
->>>>>>> afa8d118
 from backend.util.service import AppService, expose, get_service_client
 from backend.util.settings import Settings
 
@@ -306,9 +303,6 @@
                 get_data_type(event.type)
             ].model_validate_json(message)
             # Implementation of actual notification sending would go here
-<<<<<<< HEAD
-            self.email_sender.send_templated(event.type, event.user_id, parsed_event)
-=======
             user_email = get_db_client().get_user_by_id(event.user_id).email
             should_send = (
                 get_db_client()
@@ -324,7 +318,6 @@
                 )
                 return True
             self.email_sender.send_templated(event.type, user_email, parsed_event)
->>>>>>> afa8d118
             logger.info(f"Processing notification: {parsed_event}")
             return True
         except Exception as e:

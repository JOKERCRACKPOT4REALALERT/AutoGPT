import logging
from typing import Optional

import fastapi
import prisma.errors
import prisma.fields
import prisma.models
import prisma.types
from prisma.types import AgentPresetCreateInput

import backend.data.graph
import backend.server.model
import backend.server.v2.library.model as library_model
import backend.server.v2.store.exceptions as store_exceptions
import backend.server.v2.store.image_gen as store_image_gen
import backend.server.v2.store.media as store_media
from backend.data.db import locked_transaction
from backend.data.includes import library_agent_include
from backend.util.settings import Config

logger = logging.getLogger(__name__)
config = Config()


async def list_library_agents(
    user_id: str,
    search_term: Optional[str] = None,
    sort_by: library_model.LibraryAgentSort = library_model.LibraryAgentSort.UPDATED_AT,
    page: int = 1,
    page_size: int = 50,
) -> library_model.LibraryAgentResponse:
    """
    Retrieves a paginated list of LibraryAgent records for a given user.

    Args:
        user_id: The ID of the user whose LibraryAgents we want to retrieve.
        search_term: Optional string to filter agents by name/description.
        sort_by: Sorting field (createdAt, updatedAt, isFavorite, isCreatedByUser).
        page: Current page (1-indexed).
        page_size: Number of items per page.

    Returns:
        A LibraryAgentResponse containing the list of agents and pagination details.

    Raises:
        DatabaseError: If there is an issue fetching from Prisma.
    """
    logger.debug(
        f"Fetching library agents for user_id={user_id}, "
        f"search_term={repr(search_term)}, "
        f"sort_by={sort_by}, page={page}, page_size={page_size}"
    )

    if page < 1 or page_size < 1:
        logger.warning(f"Invalid pagination: page={page}, page_size={page_size}")
        raise store_exceptions.DatabaseError("Invalid pagination input")

    if search_term and len(search_term.strip()) > 100:
        logger.warning(f"Search term too long: {repr(search_term)}")
        raise store_exceptions.DatabaseError("Search term is too long")

    where_clause: prisma.types.LibraryAgentWhereInput = {
        "userId": user_id,
        "isDeleted": False,
        "isArchived": False,
    }

    # Build search filter if applicable
    if search_term:
        where_clause["OR"] = [
            {
                "AgentGraph": {
                    "is": {"name": {"contains": search_term, "mode": "insensitive"}}
                }
            },
            {
                "AgentGraph": {
                    "is": {
                        "description": {"contains": search_term, "mode": "insensitive"}
                    }
                }
            },
        ]

    # Determine sorting
    order_by: prisma.types.LibraryAgentOrderByInput | None = None

    if sort_by == library_model.LibraryAgentSort.CREATED_AT:
        order_by = {"createdAt": "asc"}
    elif sort_by == library_model.LibraryAgentSort.UPDATED_AT:
        order_by = {"updatedAt": "desc"}

    try:
        library_agents = await prisma.models.LibraryAgent.prisma().find_many(
            where=where_clause,
<<<<<<< HEAD
            include={
                "AgentGraph": {
                    "include": {
                        **backend.data.includes.AGENT_GRAPH_INCLUDE,
                        "AgentGraphExecutions": {"where": {"userId": user_id}},
                    }
                },
                "Creator": True,
            },
=======
            include=library_agent_include(user_id),
>>>>>>> 2e5a770f
            order=order_by,
            skip=(page - 1) * page_size,
            take=page_size,
        )
        agent_count = await prisma.models.LibraryAgent.prisma().count(
            where=where_clause
        )

        logger.debug(
            f"Retrieved {len(library_agents)} library agents for user #{user_id}"
        )

        # Only pass valid agents to the response
        valid_library_agents: list[library_model.LibraryAgent] = []

        for agent in library_agents:
            try:
                library_agent = library_model.LibraryAgent.from_db(agent)
                valid_library_agents.append(library_agent)
            except Exception as e:
                # Skip this agent if there was an error
                logger.error(
                    f"Error parsing LibraryAgent when getting library agents from db: {e}"
                )
                continue

        # Return the response with only valid agents
        return library_model.LibraryAgentResponse(
            agents=valid_library_agents,
            pagination=backend.server.model.Pagination(
                total_items=agent_count,
                total_pages=(agent_count + page_size - 1) // page_size,
                current_page=page,
                page_size=page_size,
            ),
        )

    except prisma.errors.PrismaError as e:
        logger.error(f"Database error fetching library agents: {e}")
        raise store_exceptions.DatabaseError("Failed to fetch library agents") from e


async def get_library_agent(id: str, user_id: str) -> library_model.LibraryAgent:
    """
    Get a specific agent from the user's library.

    Args:
        library_agent_id: ID of the library agent to retrieve.
        user_id: ID of the authenticated user.

    Returns:
        The requested LibraryAgent.

    Raises:
        AgentNotFoundError: If the specified agent does not exist.
        DatabaseError: If there's an error during retrieval.
    """
    try:
        library_agent = await prisma.models.LibraryAgent.prisma().find_first(
            where={
                "id": id,
                "userId": user_id,
                "isDeleted": False,
            },
            include=library_agent_include(user_id),
        )

        if not library_agent:
            raise store_exceptions.AgentNotFoundError(f"Library agent #{id} not found")

        return library_model.LibraryAgent.from_db(library_agent)

    except prisma.errors.PrismaError as e:
        logger.error(f"Database error fetching library agent: {e}")
        raise store_exceptions.DatabaseError("Failed to fetch library agent") from e


async def add_generated_agent_image(
    graph: backend.data.graph.GraphModel,
    library_agent_id: str,
) -> Optional[prisma.models.LibraryAgent]:
    """
    Generates an image for the specified LibraryAgent and updates its record.
    """
    user_id = graph.user_id
    graph_id = graph.id

    # Use .jpeg here since we are generating JPEG images
    filename = f"agent_{graph_id}.jpeg"
    try:
        if not (image_url := await store_media.check_media_exists(user_id, filename)):
            # Generate agent image as JPEG
            image = await store_image_gen.generate_agent_image(graph)

            # Create UploadFile with the correct filename and content_type
            image_file = fastapi.UploadFile(file=image, filename=filename)

            image_url = await store_media.upload_media(
                user_id=user_id, file=image_file, use_file_name=True
            )
    except Exception as e:
        logger.warning(f"Error generating and uploading agent image: {e}")
        return None

    return await prisma.models.LibraryAgent.prisma().update(
        where={"id": library_agent_id},
        data={"imageUrl": image_url},
    )


async def create_library_agent(
    graph: backend.data.graph.GraphModel,
    user_id: str,
) -> prisma.models.LibraryAgent:
    """
    Adds an agent to the user's library (LibraryAgent table).

    Args:
        agent: The agent/Graph to add to the library.
        user_id: The user to whom the agent will be added.

    Returns:
        The newly created LibraryAgent record.

    Raises:
        AgentNotFoundError: If the specified agent does not exist.
        DatabaseError: If there's an error during creation or if image generation fails.
    """
    logger.info(
        f"Creating library agent for graph #{graph.id} v{graph.version}; "
        f"user #{user_id}"
    )

    try:
        return await prisma.models.LibraryAgent.prisma().create(
<<<<<<< HEAD
            data={
                "imageUrl": image_url,
                "isCreatedByUser": (user_id == agent.userId),
                "useGraphIsActiveVersion": True,
                "User": {"connect": {"id": user_id}},
                # "Creator": {"connect": {"id": agent.userId}},
                "AgentGraph": {
=======
            data=prisma.types.LibraryAgentCreateInput(
                isCreatedByUser=(user_id == graph.user_id),
                useGraphIsActiveVersion=True,
                User={"connect": {"id": user_id}},
                Agent={
>>>>>>> 2e5a770f
                    "connect": {
                        "graphVersionId": {"id": graph.id, "version": graph.version}
                    }
                },
            )
        )
    except prisma.errors.PrismaError as e:
        logger.error(f"Database error creating agent in library: {e}")
        raise store_exceptions.DatabaseError("Failed to create agent in library") from e


async def update_agent_version_in_library(
    user_id: str,
    agent_graph_id: str,
    agent_graph_version: int,
) -> None:
    """
    Updates the agent version in the library if useGraphIsActiveVersion is True.

    Args:
        user_id: Owner of the LibraryAgent.
        agent_graph_id: The agent graph's ID to update.
        agent_graph_version: The new version of the agent graph.

    Raises:
        DatabaseError: If there's an error with the update.
    """
    logger.debug(
        f"Updating agent version in library for user #{user_id}, "
        f"agent #{agent_graph_id} v{agent_graph_version}"
    )
    try:
        library_agent = await prisma.models.LibraryAgent.prisma().find_first_or_raise(
            where={
                "userId": user_id,
                "agentGraphId": agent_graph_id,
                "useGraphIsActiveVersion": True,
            },
        )
        await prisma.models.LibraryAgent.prisma().update(
            where={"id": library_agent.id},
            data={
                "AgentGraph": {
                    "connect": {
                        "graphVersionId": {
                            "id": agent_graph_id,
                            "version": agent_graph_version,
                        }
                    },
                },
            },
        )
    except prisma.errors.PrismaError as e:
        logger.error(f"Database error updating agent version in library: {e}")
        raise store_exceptions.DatabaseError(
            "Failed to update agent version in library"
        ) from e


async def update_library_agent(
    library_agent_id: str,
    user_id: str,
    auto_update_version: Optional[bool] = None,
    is_favorite: Optional[bool] = None,
    is_archived: Optional[bool] = None,
    is_deleted: Optional[bool] = None,
) -> None:
    """
    Updates the specified LibraryAgent record.

    Args:
        library_agent_id: The ID of the LibraryAgent to update.
        user_id: The owner of this LibraryAgent.
        auto_update_version: Whether the agent should auto-update to active version.
        is_favorite: Whether this agent is marked as a favorite.
        is_archived: Whether this agent is archived.
        is_deleted: Whether this agent is deleted.

    Raises:
        DatabaseError: If there's an error in the update operation.
    """
    logger.debug(
        f"Updating library agent {library_agent_id} for user {user_id} with "
        f"auto_update_version={auto_update_version}, is_favorite={is_favorite}, "
        f"is_archived={is_archived}, is_deleted={is_deleted}"
    )
    update_fields: prisma.types.LibraryAgentUpdateManyMutationInput = {}
    if auto_update_version is not None:
        update_fields["useGraphIsActiveVersion"] = auto_update_version
    if is_favorite is not None:
        update_fields["isFavorite"] = is_favorite
    if is_archived is not None:
        update_fields["isArchived"] = is_archived
    if is_deleted is not None:
        update_fields["isDeleted"] = is_deleted

    try:
        await prisma.models.LibraryAgent.prisma().update_many(
            where={"id": library_agent_id, "userId": user_id}, data=update_fields
        )
    except prisma.errors.PrismaError as e:
        logger.error(f"Database error updating library agent: {str(e)}")
        raise store_exceptions.DatabaseError("Failed to update library agent") from e


async def delete_library_agent_by_graph_id(graph_id: str, user_id: str) -> None:
    """
    Deletes a library agent for the given user
    """
    try:
        await prisma.models.LibraryAgent.prisma().delete_many(
            where={"agentGraphId": graph_id, "userId": user_id}
        )
    except prisma.errors.PrismaError as e:
        logger.error(f"Database error deleting library agent: {e}")
        raise store_exceptions.DatabaseError("Failed to delete library agent") from e


async def add_store_agent_to_library(
    store_listing_version_id: str, user_id: str
) -> library_model.LibraryAgent:
    """
    Adds an agent from a store listing version to the user's library if they don't already have it.

    Args:
        store_listing_version_id: The ID of the store listing version containing the agent.
        user_id: The user’s library to which the agent is being added.

    Returns:
        The newly created LibraryAgent if successfully added, the existing corresponding one if any.

    Raises:
        AgentNotFoundError: If the store listing or associated agent is not found.
        DatabaseError: If there's an issue creating the LibraryAgent record.
    """
    logger.debug(
        f"Adding agent from store listing version #{store_listing_version_id} "
        f"to library for user #{user_id}"
    )

    try:
        async with locked_transaction(f"add_agent_trx_{user_id}"):
            store_listing_version = (
                await prisma.models.StoreListingVersion.prisma().find_unique(
                    where={"id": store_listing_version_id}, include={"Agent": True}
                )
            )
            if not store_listing_version or not store_listing_version.Agent:
                logger.warning(
                    f"Store listing version not found: {store_listing_version_id}"
                )
                raise store_exceptions.AgentNotFoundError(
                    f"Store listing version {store_listing_version_id} not found or invalid"
                )

            graph = store_listing_version.Agent
            if graph.userId == user_id:
                logger.warning(
                    f"User #{user_id} attempted to add their own agent to their library"
                )
                raise store_exceptions.DatabaseError("Cannot add own agent to library")

            # Check if user already has this agent
            existing_library_agent = (
                await prisma.models.LibraryAgent.prisma().find_first(
                    where={
                        "userId": user_id,
                        "agentId": graph.id,
                        "agentVersion": graph.version,
                    },
                    include=library_agent_include(user_id),
                )
            )
            if existing_library_agent:
                if existing_library_agent.isDeleted:
                    # Even if agent exists it needs to be marked as not deleted
                    await set_is_deleted_for_library_agent(
                        user_id, graph.id, graph.version, False
                    )
                else:
                    logger.debug(
                        f"User #{user_id} already has graph #{graph.id} "
                        "in their library"
                    )
                return library_model.LibraryAgent.from_db(existing_library_agent)

            # Create LibraryAgent entry
            added_agent = await prisma.models.LibraryAgent.prisma().create(
                data=prisma.types.LibraryAgentCreateInput(
                    userId=user_id,
                    agentId=graph.id,
                    agentVersion=graph.version,
                    isCreatedByUser=False,
                ),
                include=library_agent_include(user_id),
            )
<<<<<<< HEAD
            raise store_exceptions.DatabaseError("Cannot add own agent to library")

        # Check if user already has this agent
        existing_library_agent = await prisma.models.LibraryAgent.prisma().find_unique(
            where={
                "userId_agentGraphId_agentGraphVersion": {
                    "userId": user_id,
                    "agentGraphId": store_agent.id,
                    "agentGraphVersion": store_agent.version,
                }
            }
        )
        if existing_library_agent:
=======
>>>>>>> 2e5a770f
            logger.debug(
                f"Added graph  #{graph.id} "
                f"for store listing #{store_listing_version.id} "
                f"to library for user #{user_id}"
            )
<<<<<<< HEAD
            return library_model.LibraryAgent.from_db(existing_library_agent)

        # Create LibraryAgent entry
        added_agent = await prisma.models.LibraryAgent.prisma().create(
            data={
                "userId": user_id,
                "agentGraphId": store_agent.id,
                "agentGraphVersion": store_agent.version,
                "isCreatedByUser": False,
            }
        )
        logger.debug(f"Added agent #{store_agent.id} to library for user #{user_id}")
        return library_model.LibraryAgent.from_db(added_agent)
=======
            return library_model.LibraryAgent.from_db(added_agent)
>>>>>>> 2e5a770f

    except store_exceptions.AgentNotFoundError:
        # Reraise for external handling.
        raise
    except prisma.errors.PrismaError as e:
        logger.error(f"Database error adding agent to library: {e}")
        raise store_exceptions.DatabaseError("Failed to add agent to library") from e


async def set_is_deleted_for_library_agent(
    user_id: str, agent_id: str, agent_version: int, is_deleted: bool
) -> None:
    """
    Changes the isDeleted flag for a library agent.

    Args:
        user_id: The user's library from which the agent is being removed.
        agent_id: The ID of the agent to remove.
        agent_version: The version of the agent to remove.
        is_deleted: Whether the agent is being marked as deleted.

    Raises:
        DatabaseError: If there's an issue updating the Library
    """
    logger.debug(
        f"Setting isDeleted={is_deleted} for agent {agent_id} v{agent_version} "
        f"in library for user {user_id}"
    )
    try:
        logger.warning(
            f"Setting isDeleted={is_deleted} for agent {agent_id} v{agent_version} in library for user {user_id}"
        )
        count = await prisma.models.LibraryAgent.prisma().update_many(
            where={
                "userId": user_id,
                "agentId": agent_id,
                "agentVersion": agent_version,
            },
            data={"isDeleted": is_deleted},
        )
        logger.warning(f"Updated {count} isDeleted library agents")
    except prisma.errors.PrismaError as e:
        logger.error(f"Database error setting agent isDeleted: {e}")
        raise store_exceptions.DatabaseError(
            "Failed to set agent isDeleted in library"
        ) from e


##############################################
########### Presets DB Functions #############
##############################################


async def list_presets(
    user_id: str, page: int, page_size: int, graph_id: Optional[str] = None
) -> library_model.LibraryAgentPresetResponse:
    """
    Retrieves a paginated list of AgentPresets for the specified user.

    Args:
        user_id: The user ID whose presets are being retrieved.
        page: The current page index (0-based or 1-based, clarify in your domain).
        page_size: Number of items to retrieve per page.
        graph_id: Agent Graph ID to filter by.

    Returns:
        A LibraryAgentPresetResponse containing a list of presets and pagination info.

    Raises:
        DatabaseError: If there's a database error during the operation.
    """
    logger.debug(
        f"Fetching presets for user #{user_id}, page={page}, page_size={page_size}"
    )

    if page < 0 or page_size < 1:
        logger.warning(
            "Invalid pagination input: page=%d, page_size=%d", page, page_size
        )
        raise store_exceptions.DatabaseError("Invalid pagination parameters")

    query_filter: prisma.types.AgentPresetWhereInput = {"userId": user_id}
    if graph_id:
        query_filter["agentGraphId"] = graph_id

    try:
        presets_records = await prisma.models.AgentPreset.prisma().find_many(
            where=query_filter,
            skip=page * page_size,
            take=page_size,
        )
        total_items = await prisma.models.AgentPreset.prisma().count(where=query_filter)
        total_pages = (total_items + page_size - 1) // page_size

        presets = [
            library_model.LibraryAgentPreset.from_db(preset)
            for preset in presets_records
        ]

        return library_model.LibraryAgentPresetResponse(
            presets=presets,
            pagination=backend.server.model.Pagination(
                total_items=total_items,
                total_pages=total_pages,
                current_page=page,
                page_size=page_size,
            ),
        )

    except prisma.errors.PrismaError as e:
        logger.error(f"Database error getting presets: {e}")
        raise store_exceptions.DatabaseError("Failed to fetch presets") from e


async def get_preset(
    user_id: str, preset_id: str
) -> library_model.LibraryAgentPreset | None:
    """
    Retrieves a single AgentPreset by its ID for a given user.

    Args:
        user_id: The user that owns the preset.
        preset_id: The ID of the preset.

    Returns:
        A LibraryAgentPreset if it exists and matches the user, otherwise None.

    Raises:
        DatabaseError: If there's a database error during the fetch.
    """
    logger.debug(f"Fetching preset #{preset_id} for user #{user_id}")
    try:
        preset = await prisma.models.AgentPreset.prisma().find_unique(
            where={"id": preset_id},
            include={"InputPresets": True},
        )
        if not preset or preset.userId != user_id:
            return None
        return library_model.LibraryAgentPreset.from_db(preset)
    except prisma.errors.PrismaError as e:
        logger.error(f"Database error getting preset: {e}")
        raise store_exceptions.DatabaseError("Failed to fetch preset") from e


async def upsert_preset(
    user_id: str,
    preset: library_model.CreateLibraryAgentPresetRequest,
    preset_id: Optional[str] = None,
) -> library_model.LibraryAgentPreset:
    """
    Creates or updates an AgentPreset for a user.

    Args:
        user_id: The ID of the user creating/updating the preset.
        preset: The preset data used for creation or update.
        preset_id: An optional preset ID to update; if None, a new preset is created.

    Returns:
        The newly created or updated LibraryAgentPreset.

    Raises:
        DatabaseError: If there's a database error in creating or updating the preset.
        ValueError: If attempting to update a non-existent preset.
    """
    logger.debug(
        f"Upserting preset #{preset_id} ({repr(preset.name)}) for user #{user_id}",
    )
    try:
        if preset_id:
            # Update existing preset
            updated = await prisma.models.AgentPreset.prisma().update(
                where={"id": preset_id},
                data=AgentPresetCreateInput(
                    name=preset.name,
                    description=preset.description,
                    isActive=preset.is_active,
                    InputPresets={
                        "create": [
                            {"name": name, "data": prisma.fields.Json(data)}
                            for name, data in preset.inputs.items()
                        ]
                    },
                ),
                include={"InputPresets": True},
            )
            if not updated:
                raise ValueError(f"AgentPreset #{preset_id} not found")
            return library_model.LibraryAgentPreset.from_db(updated)
        else:
            # Create new preset
            new_preset = await prisma.models.AgentPreset.prisma().create(
<<<<<<< HEAD
                data={
                    "userId": user_id,
                    "name": preset.name,
                    "description": preset.description,
                    "agentGraphId": preset.graph_id,
                    "agentGraphVersion": preset.graph_version,
                    "isActive": preset.is_active,
                    "InputPresets": {
=======
                data=prisma.types.AgentPresetCreateInput(
                    userId=user_id,
                    name=preset.name,
                    description=preset.description,
                    agentId=preset.agent_id,
                    agentVersion=preset.agent_version,
                    isActive=preset.is_active,
                    InputPresets={
>>>>>>> 2e5a770f
                        "create": [
                            {"name": name, "data": prisma.fields.Json(data)}
                            for name, data in preset.inputs.items()
                        ]
                    },
                ),
                include={"InputPresets": True},
            )
        return library_model.LibraryAgentPreset.from_db(new_preset)
    except prisma.errors.PrismaError as e:
        logger.error(f"Database error upserting preset: {e}")
        raise store_exceptions.DatabaseError("Failed to create preset") from e


async def delete_preset(user_id: str, preset_id: str) -> None:
    """
    Soft-deletes a preset by marking it as isDeleted = True.

    Args:
        user_id: The user that owns the preset.
        preset_id: The ID of the preset to delete.

    Raises:
        DatabaseError: If there's a database error during deletion.
    """
    logger.info(f"Deleting preset {preset_id} for user {user_id}")
    try:
        await prisma.models.AgentPreset.prisma().update_many(
            where={"id": preset_id, "userId": user_id},
            data={"isDeleted": True},
        )
    except prisma.errors.PrismaError as e:
        logger.error(f"Database error deleting preset: {e}")
        raise store_exceptions.DatabaseError("Failed to delete preset") from e<|MERGE_RESOLUTION|>--- conflicted
+++ resolved
@@ -6,7 +6,6 @@
 import prisma.fields
 import prisma.models
 import prisma.types
-from prisma.types import AgentPresetCreateInput
 
 import backend.data.graph
 import backend.server.model
@@ -93,19 +92,7 @@
     try:
         library_agents = await prisma.models.LibraryAgent.prisma().find_many(
             where=where_clause,
-<<<<<<< HEAD
-            include={
-                "AgentGraph": {
-                    "include": {
-                        **backend.data.includes.AGENT_GRAPH_INCLUDE,
-                        "AgentGraphExecutions": {"where": {"userId": user_id}},
-                    }
-                },
-                "Creator": True,
-            },
-=======
             include=library_agent_include(user_id),
->>>>>>> 2e5a770f
             order=order_by,
             skip=(page - 1) * page_size,
             take=page_size,
@@ -241,26 +228,17 @@
 
     try:
         return await prisma.models.LibraryAgent.prisma().create(
-<<<<<<< HEAD
             data={
-                "imageUrl": image_url,
-                "isCreatedByUser": (user_id == agent.userId),
+                "isCreatedByUser": (user_id == graph.user_id),
                 "useGraphIsActiveVersion": True,
                 "User": {"connect": {"id": user_id}},
-                # "Creator": {"connect": {"id": agent.userId}},
+                # "Creator": {"connect": {"id": graph.user_id}},
                 "AgentGraph": {
-=======
-            data=prisma.types.LibraryAgentCreateInput(
-                isCreatedByUser=(user_id == graph.user_id),
-                useGraphIsActiveVersion=True,
-                User={"connect": {"id": user_id}},
-                Agent={
->>>>>>> 2e5a770f
                     "connect": {
                         "graphVersionId": {"id": graph.id, "version": graph.version}
                     }
                 },
-            )
+            }
         )
     except prisma.errors.PrismaError as e:
         logger.error(f"Database error creating agent in library: {e}")
@@ -420,11 +398,13 @@
 
             # Check if user already has this agent
             existing_library_agent = (
-                await prisma.models.LibraryAgent.prisma().find_first(
+                await prisma.models.LibraryAgent.prisma().find_unique(
                     where={
-                        "userId": user_id,
-                        "agentId": graph.id,
-                        "agentVersion": graph.version,
+                        "userId_agentGraphId_agentGraphVersion": {
+                            "userId": user_id,
+                            "agentGraphId": graph.id,
+                            "agentGraphVersion": graph.version,
+                        }
                     },
                     include=library_agent_include(user_id),
                 )
@@ -438,58 +418,26 @@
                 else:
                     logger.debug(
                         f"User #{user_id} already has graph #{graph.id} "
-                        "in their library"
+                        f"v{graph.version} in their library"
                     )
                 return library_model.LibraryAgent.from_db(existing_library_agent)
 
             # Create LibraryAgent entry
             added_agent = await prisma.models.LibraryAgent.prisma().create(
-                data=prisma.types.LibraryAgentCreateInput(
-                    userId=user_id,
-                    agentId=graph.id,
-                    agentVersion=graph.version,
-                    isCreatedByUser=False,
-                ),
+                data={
+                    "userId": user_id,
+                    "agentGraphId": graph.id,
+                    "agentGraphVersion": graph.version,
+                    "isCreatedByUser": False,
+                },
                 include=library_agent_include(user_id),
             )
-<<<<<<< HEAD
-            raise store_exceptions.DatabaseError("Cannot add own agent to library")
-
-        # Check if user already has this agent
-        existing_library_agent = await prisma.models.LibraryAgent.prisma().find_unique(
-            where={
-                "userId_agentGraphId_agentGraphVersion": {
-                    "userId": user_id,
-                    "agentGraphId": store_agent.id,
-                    "agentGraphVersion": store_agent.version,
-                }
-            }
-        )
-        if existing_library_agent:
-=======
->>>>>>> 2e5a770f
             logger.debug(
-                f"Added graph  #{graph.id} "
-                f"for store listing #{store_listing_version.id} "
+                f"Added graph  #{graph.id} v{graph.version}"
+                f"for store listing version #{store_listing_version.id} "
                 f"to library for user #{user_id}"
             )
-<<<<<<< HEAD
-            return library_model.LibraryAgent.from_db(existing_library_agent)
-
-        # Create LibraryAgent entry
-        added_agent = await prisma.models.LibraryAgent.prisma().create(
-            data={
-                "userId": user_id,
-                "agentGraphId": store_agent.id,
-                "agentGraphVersion": store_agent.version,
-                "isCreatedByUser": False,
-            }
-        )
-        logger.debug(f"Added agent #{store_agent.id} to library for user #{user_id}")
-        return library_model.LibraryAgent.from_db(added_agent)
-=======
             return library_model.LibraryAgent.from_db(added_agent)
->>>>>>> 2e5a770f
 
     except store_exceptions.AgentNotFoundError:
         # Reraise for external handling.
@@ -525,8 +473,8 @@
         count = await prisma.models.LibraryAgent.prisma().update_many(
             where={
                 "userId": user_id,
-                "agentId": agent_id,
-                "agentVersion": agent_version,
+                "agentGraphId": agent_id,
+                "agentGraphVersion": agent_version,
             },
             data={"isDeleted": is_deleted},
         )
@@ -662,17 +610,17 @@
             # Update existing preset
             updated = await prisma.models.AgentPreset.prisma().update(
                 where={"id": preset_id},
-                data=AgentPresetCreateInput(
-                    name=preset.name,
-                    description=preset.description,
-                    isActive=preset.is_active,
-                    InputPresets={
+                data={
+                    "name": preset.name,
+                    "description": preset.description,
+                    "isActive": preset.is_active,
+                    "InputPresets": {
                         "create": [
                             {"name": name, "data": prisma.fields.Json(data)}
                             for name, data in preset.inputs.items()
                         ]
                     },
-                ),
+                },
                 include={"InputPresets": True},
             )
             if not updated:
@@ -681,7 +629,6 @@
         else:
             # Create new preset
             new_preset = await prisma.models.AgentPreset.prisma().create(
-<<<<<<< HEAD
                 data={
                     "userId": user_id,
                     "name": preset.name,
@@ -690,22 +637,12 @@
                     "agentGraphVersion": preset.graph_version,
                     "isActive": preset.is_active,
                     "InputPresets": {
-=======
-                data=prisma.types.AgentPresetCreateInput(
-                    userId=user_id,
-                    name=preset.name,
-                    description=preset.description,
-                    agentId=preset.agent_id,
-                    agentVersion=preset.agent_version,
-                    isActive=preset.is_active,
-                    InputPresets={
->>>>>>> 2e5a770f
                         "create": [
                             {"name": name, "data": prisma.fields.Json(data)}
                             for name, data in preset.inputs.items()
                         ]
                     },
-                ),
+                },
                 include={"InputPresets": True},
             )
         return library_model.LibraryAgentPreset.from_db(new_preset)

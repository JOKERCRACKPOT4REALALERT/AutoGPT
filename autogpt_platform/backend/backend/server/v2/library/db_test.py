--- conflicted
+++ resolved
@@ -80,17 +80,10 @@
     assert result[0].id == "ua1"
     assert result[0].name == "Test Agent 2"
     assert result[0].description == "Test Description 2"
-<<<<<<< HEAD
     assert result[0].agent_id == "agent2"
     assert result[0].agent_version == 1
-=======
-    assert result[0].is_created_by_user is False
+    assert result[0].can_access_graph is False
     assert result[0].is_latest_version is True
-    assert result[0].is_favorite is False
-    assert result[0].agent_id == "agent2"
-    assert result[0].agent_version == 1
-    assert result[0].preset_id is None
->>>>>>> ce1d63c5
 
 
 @pytest.mark.asyncio

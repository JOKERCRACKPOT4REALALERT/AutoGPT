[tool.poetry]
name = "autogpt-platform-backend"
version = "0.6.22"
description = "A platform for building AI-powered agentic workflows"
authors = ["AutoGPT <info@agpt.co>"]
readme = "README.md"
packages = [{ include = "backend", format = "sdist" }]


[tool.poetry.dependencies]
python = ">=3.10,<3.14"
aio-pika = "^9.5.5"
aiohttp = "^3.10.0"
aiodns = "^3.5.0"
anthropic = "^0.59.0"
apscheduler = "^3.11.0"
autogpt-libs = { path = "../autogpt_libs", develop = true }
bleach = { extras = ["css"], version = "^6.2.0" }
click = "^8.2.0"
cryptography = "^43.0"
discord-py = "^2.5.2"
e2b-code-interpreter = "^1.5.2"
fastapi = "^0.116.1"
feedparser = "^6.0.11"
flake8 = "^7.3.0"
google-api-python-client = "^2.177.0"
google-auth-oauthlib = "^1.2.2"
google-cloud-storage = "^3.2.0"
googlemaps = "^4.10.0"
gravitasml = "^0.1.3"
groq = "^0.30.0"
html2text = "^2024.2.26"
jinja2 = "^3.1.6"
jsonref = "^1.1.0"
jsonschema = "^4.25.0"
launchdarkly-server-sdk = "^9.12.0"
mem0ai = "^0.1.115"
moviepy = "^2.1.2"
ollama = "^0.5.1"
openai = "^1.97.1"
pika = "^1.3.2"
pinecone = "^7.3.0"
poetry = "2.1.1" # CHECK DEPENDABOT SUPPORT BEFORE UPGRADING
postmarker = "^1.0"
praw = "~7.8.1"
prisma = "^0.15.0"
prometheus-client = "^0.22.1"
psutil = "^7.0.0"
psycopg2-binary = "^2.9.10"
pydantic = { extras = ["email"], version = "^2.11.7" }
pydantic-settings = "^2.10.1"
pytest = "^8.4.1"
pytest-asyncio = "^1.1.0"
python-dotenv = "^1.1.1"
python-multipart = "^0.0.20"
redis = "^6.2.0"
replicate = "^1.0.6"
sentry-sdk = {extras = ["anthropic", "fastapi", "launchdarkly", "openai", "sqlalchemy"], version = "^2.33.2"}
sqlalchemy = "^2.0.40"
strenum = "^0.4.9"
stripe = "^11.5.0"
supabase = "2.17.0"
tenacity = "^9.1.2"
todoist-api-python = "^2.1.7"
tweepy = "^4.16.0"
uvicorn = { extras = ["standard"], version = "^0.35.0" }
websockets = "^15.0"
youtube-transcript-api = "^1.2.1"
zerobouncesdk = "^1.1.2"
# NOTE: please insert new dependencies in their alphabetical location
pytest-snapshot = "^0.9.0"
aiofiles = "^24.1.0"
tiktoken = "^0.9.0"
aioclamd = "^1.0.0"
setuptools = "^80.9.0"
gcloud-aio-storage = "^9.5.0"
pandas = "^2.3.1"
firecrawl-py = "^2.16.3"
<<<<<<< HEAD
stagehand = "^0.5.0"
=======
exa-py = "^1.14.20"
>>>>>>> 476bfc6c

[tool.poetry.group.dev.dependencies]
aiohappyeyeballs = "^2.6.1"
black = "^24.10.0"
faker = "^37.4.2"
httpx = "^0.28.1"
isort = "^5.13.2"
poethepoet = "^0.36.0"
pre-commit = "^4.2.0"
pyright = "^1.1.403"
pytest-mock = "^3.14.0"
pytest-watcher = "^0.4.2"
requests = "^2.32.4"
ruff = "^0.12.3"
# NOTE: please insert new dependencies in their alphabetical location

[build-system]
requires = ["poetry-core"]
build-backend = "poetry.core.masonry.api"

[tool.poetry.scripts]
app = "backend.app:main"
rest = "backend.rest:main"
db = "backend.db:main"
ws = "backend.ws:main"
scheduler = "backend.scheduler:main"
notification = "backend.notification:main"
executor = "backend.exec:main"
cli = "backend.cli:main"
format = "linter:format"
lint = "linter:lint"
test = "run_tests:test"

[tool.isort]
profile = "black"

[tool.pytest-watcher]
now = false
clear = true
delay = 0.2
runner = "pytest"
runner_args = []
patterns = ["*.py"]
ignore_patterns = []

[tool.pytest.ini_options]
asyncio_mode = "auto"
asyncio_default_fixture_loop_scope = "session"
filterwarnings = [
    "ignore:'audioop' is deprecated:DeprecationWarning:discord.player",
    "ignore:invalid escape sequence:DeprecationWarning:tweepy.api",
]

[tool.ruff]
target-version = "py310"<|MERGE_RESOLUTION|>--- conflicted
+++ resolved
@@ -76,11 +76,8 @@
 gcloud-aio-storage = "^9.5.0"
 pandas = "^2.3.1"
 firecrawl-py = "^2.16.3"
-<<<<<<< HEAD
 stagehand = "^0.5.0"
-=======
 exa-py = "^1.14.20"
->>>>>>> 476bfc6c
 
 [tool.poetry.group.dev.dependencies]
 aiohappyeyeballs = "^2.6.1"

from typing import TYPE_CHECKING
<<<<<<< HEAD
from .util.logging import configure_logging
=======
>>>>>>> e645cc4b

if TYPE_CHECKING:
    from autogpt_server.util.process import AppProcess


<<<<<<< HEAD
def run_processes(processes: list["AppProcess"], **kwargs):
=======
def run_processes(*processes: "AppProcess", **kwargs):
>>>>>>> e645cc4b
    """
    Execute all processes in the app. The last process is run in the foreground.
    """
    try:
<<<<<<< HEAD
        processes[0].start(background=False, **kwargs)
    except Exception as e:
=======
        for process in processes[:-1]:
            process.start(background=True, **kwargs)

        # Run the last process in the foreground
        processes[-1].start(background=False, **kwargs)
    finally:
>>>>>>> e645cc4b
        for process in processes:
            process.stop()


def main(**kwargs):
    """
    Run all the processes required for the AutoGPT-server (REST and WebSocket APIs).
    """

<<<<<<< HEAD
    from autogpt_server.server import AgentServer
    from autogpt_server.executor import ExecutionScheduler

    run_processes(
        [
            ExecutionScheduler(),
            AgentServer(),
        ],
        **kwargs
=======
    from autogpt_server.executor import ExecutionManager, ExecutionScheduler
    from autogpt_server.server import AgentServer, WebsocketServer
    from autogpt_server.util.service import PyroNameServer

    run_processes(
        PyroNameServer(),
        ExecutionManager(),
        ExecutionScheduler(),
        WebsocketServer(),
        AgentServer(),
        **kwargs,
>>>>>>> e645cc4b
    )


def execution_manager(**kwargs):
    set_start_method("spawn", force=True)
    freeze_support()
    configure_logging()

    from autogpt_server.executor import ExecutionManager

    run_processes(
        [
            ExecutionManager(),
        ],
        **kwargs
    )


if __name__ == "__main__":
    main()<|MERGE_RESOLUTION|>--- conflicted
+++ resolved
@@ -1,33 +1,20 @@
 from typing import TYPE_CHECKING
-<<<<<<< HEAD
-from .util.logging import configure_logging
-=======
->>>>>>> e645cc4b
 
 if TYPE_CHECKING:
     from autogpt_server.util.process import AppProcess
 
 
-<<<<<<< HEAD
-def run_processes(processes: list["AppProcess"], **kwargs):
-=======
 def run_processes(*processes: "AppProcess", **kwargs):
->>>>>>> e645cc4b
     """
     Execute all processes in the app. The last process is run in the foreground.
     """
     try:
-<<<<<<< HEAD
-        processes[0].start(background=False, **kwargs)
-    except Exception as e:
-=======
         for process in processes[:-1]:
             process.start(background=True, **kwargs)
 
         # Run the last process in the foreground
         processes[-1].start(background=False, **kwargs)
     finally:
->>>>>>> e645cc4b
         for process in processes:
             process.stop()
 
@@ -37,17 +24,6 @@
     Run all the processes required for the AutoGPT-server (REST and WebSocket APIs).
     """
 
-<<<<<<< HEAD
-    from autogpt_server.server import AgentServer
-    from autogpt_server.executor import ExecutionScheduler
-
-    run_processes(
-        [
-            ExecutionScheduler(),
-            AgentServer(),
-        ],
-        **kwargs
-=======
     from autogpt_server.executor import ExecutionManager, ExecutionScheduler
     from autogpt_server.server import AgentServer, WebsocketServer
     from autogpt_server.util.service import PyroNameServer
@@ -59,22 +35,6 @@
         WebsocketServer(),
         AgentServer(),
         **kwargs,
->>>>>>> e645cc4b
-    )
-
-
-def execution_manager(**kwargs):
-    set_start_method("spawn", force=True)
-    freeze_support()
-    configure_logging()
-
-    from autogpt_server.executor import ExecutionManager
-
-    run_processes(
-        [
-            ExecutionManager(),
-        ],
-        **kwargs
     )
 
 

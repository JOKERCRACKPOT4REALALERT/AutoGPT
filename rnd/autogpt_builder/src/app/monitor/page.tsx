--- conflicted
+++ resolved
@@ -210,19 +210,6 @@
           </TableRow>
         </TableHeader>
         <TableBody>
-<<<<<<< HEAD
-          {flows.map((flow) => {
-            let runCount = 0;
-            let lastRun: FlowRun | null = null;
-            if (flowRuns) {
-              const _flowRuns = flowRuns.filter(r => r.flowID == flow.id);
-              runCount = _flowRuns.length;
-              lastRun = runCount == 0 ? null : _flowRuns.reduce(
-                (a, c) => a.startTime < c.startTime ? a : c
-              );
-            }
-            return (
-=======
           {flows
             .map((flow) => {
               let runCount = 0, lastRun: FlowRun | null = null;
@@ -242,7 +229,6 @@
               return b.lastRun.startTime - a.lastRun.startTime;
             })
             .map(({ flow, runCount, lastRun }) => (
->>>>>>> 2355d568
               <TableRow
                 key={flow.id}
                 className="cursor-pointer"
@@ -267,10 +253,6 @@
     </CardContent>
   </Card>
 );
-<<<<<<< HEAD
-const FlowRunsList = ({ flows, runs }: { flows: Flow[], runs: FlowRun[] }) => (
-  <Card>
-=======
 
 const FlowStatusBadge = ({ status }: { status: "active" | "disabled" | "failing" }) => (
   <Badge
@@ -293,7 +275,6 @@
   onSelectRun: (r: FlowRun) => void;
 }> = ({ flows, runs, selectedRun, onSelectRun, className }) => (
   <Card className={className}>
->>>>>>> 2355d568
     <CardHeader>
       <CardTitle>Runs</CardTitle>
     </CardHeader>
@@ -345,33 +326,6 @@
   </Badge>
 );
 
-<<<<<<< HEAD
-const ScrollableLegend = ({ payload }: { payload: Payload[] }) => {
-  return (
-    <div style={{
-      overflowX: 'auto',
-      overflowY: 'hidden',
-      whiteSpace: 'nowrap',
-      padding: '10px 0',
-      fontSize: '0.75em'
-    }}>
-      {payload.map((entry, index) => (
-        <span key={`item-${index}`} style={{ display: 'inline-block', marginRight: '10px' }}>
-          <span
-            style={{
-              display: 'inline-block',
-              marginRight: '5px',
-              width: '8px',
-              height: '8px',
-              backgroundColor: entry.color,
-            }}
-          />
-          <span>{entry.value}</span>
-        </span>
-      ))}
-    </div>
-  );
-=======
 const FlowInfo: React.FC<{
   flow: Flow;
   flowRuns: FlowRun[];
@@ -393,7 +347,6 @@
       />
     </CardContent>
   </Card>;
->>>>>>> 2355d568
 };
 
 const FlowRunInfo: React.FC<{
@@ -572,11 +525,6 @@
           legendType="none"
         />
       ))}
-<<<<<<< HEAD
-     <Legend
-        content={(props) => <ScrollableLegend payload={props.payload || []} />}
-        wrapperStyle={{ bottom: 0, left: 0, right: 0 }}
-=======
       <Legend
         content={<ScrollableLegend />}
         wrapperStyle={{
@@ -587,7 +535,6 @@
           display: "flex",
           justifyContent: "center",
         }}
->>>>>>> 2355d568
       />
     </ComposedChart>
   </ResponsiveContainer>

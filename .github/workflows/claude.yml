--- conflicted
+++ resolved
@@ -319,11 +319,7 @@
         with:
           anthropic_api_key: ${{ secrets.ANTHROPIC_API_KEY }}
           claude_args: |
-<<<<<<< HEAD
-            --allowedTools "Bash(npm:*),Bash(pnpm:*),Bash(poetry:*),Bash(git:*),Edit,Replace,NotebookEditCell,mcp__github_inline_comment__create_inline_comment,Bash(gh pr comment:*), Bash(gh pr diff:*), Bash(gh pr view:*)"
-=======
             --allowedTools "Bash(npm:*),Bash(pnpm:*),Bash(poetry:*),Bash(git:*),Edit,Replace,NotebookEditCell,mcp__github_inline_comment__create_inline_comment,Bash(gh pr comment:*), Bash(gh pr diff:*), Bash(gh pr view:*), Bash(gh pr edit:*)"
             --model opus
->>>>>>> 39b30bc8
           additional_permissions: |
             actions: read
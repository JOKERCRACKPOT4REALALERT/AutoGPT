--- conflicted
+++ resolved
@@ -136,12 +136,7 @@
 
     logger.info(f"Summarized {len(chunks)} chunks")
 
-<<<<<<< HEAD
     summary, _ = summarize_text("\n\n".join(summaries), config)
-
-=======
-    summary, _ = summarize_text("\n\n".join(summaries), config, instruction)
->>>>>>> 16787b32
     return summary.strip(), [
         (summaries[i], chunks[i][0]) for i in range(0, len(chunks))
     ]
